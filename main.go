/*
Copyright 2025 Chainguard, Inc.
SPDX-License-Identifier: Apache-2.0
*/

package main

import (
	"bytes"
	"context"
	"encoding/json"
	"fmt"
	"log/slog"
	"os"
	"os/signal"
	"path/filepath"
	"syscall"

	"github.com/chainguard-dev/clog"
	"github.com/chainguard-dev/clog/slag"
	"github.com/spf13/cobra"
	"gopkg.in/yaml.v3"

	"github.com/chainguard-dev/dfc/pkg/dfc"
)

var (
	// Version is the semantic version (added at compile time via -X main.Version=$VERSION)
	Version string

	// Revision is the git commit id (added at compile time via -X main.Revision=$REVISION)
	Revision string
)

func main() {
	ctx := context.Background()
	if err := mainE(ctx); err != nil {
		clog.FromContext(ctx).Fatal(err.Error())
	}
}

func mainE(ctx context.Context) error {
	ctx, done := signal.NotifyContext(ctx, os.Interrupt, syscall.SIGTERM)
	defer done()
	return cli().ExecuteContext(ctx)
}

func cli() *cobra.Command {
	var j bool
	var inPlace bool
	var org string
	var registry string
	var mappingsFile string
	var updateFlag bool
	var noBuiltInFlag bool
	var multistageFlag bool
	var strictFlag bool
	var warnMissingPackagesFlag bool

	// Default log level is info
	var level = slag.Level(slog.LevelInfo)

	v := "dev"
	if Version != "" {
		v = Version
		if Revision != "" {
			v += fmt.Sprintf(" (%s)", Revision)
		}
	}

	cmd := &cobra.Command{
		Use:     "dfc",
		Example: "dfc <path_to_dockerfile>",
		Args:    cobra.MaximumNArgs(1),
		Version: v,
		RunE: func(cmd *cobra.Command, args []string) error {
			// Setup logging
			slog.SetDefault(slog.New(slog.NewTextHandler(os.Stderr, &slog.HandlerOptions{Level: &level})))
			log := clog.New(slog.Default().Handler())
			ctx := clog.WithLogger(cmd.Context(), log)

			// If update flag is set but no args, just update and exit
			if updateFlag && len(args) == 0 {
				// Set up update options
				updateOpts := dfc.UpdateOptions{}

				// Set UserAgent if version info is available
				if Version != "" {
					updateOpts.UserAgent = "dfc/" + Version
				}

				if err := dfc.Update(ctx, updateOpts); err != nil {
					return fmt.Errorf("failed to update: %w", err)
				}
				return nil
			}

			// If no args and no update flag, require an argument
			if len(args) == 0 {
				return fmt.Errorf("requires at least 1 arg(s), only received 0")
			}

			// Allow for piping into the CLI if first arg is "-"
			input := cmd.InOrStdin()
			isFile := args[0] != "-"
			var path string
			if isFile {
				path = args[0]
				file, err := os.Open(filepath.Clean(path))
				if err != nil {
					return fmt.Errorf("failed open file: %s: %w", path, err)
				}
				defer file.Close()
				input = file
			}
			buf := new(bytes.Buffer)
			if _, err := buf.ReadFrom(input); err != nil {
				return fmt.Errorf("failed to read input: %w", err)
			}
			raw := buf.Bytes()

			// Use dfc2 to parse the Dockerfile
			dockerfile, err := dfc.ParseDockerfile(ctx, raw)
			if err != nil {
				return fmt.Errorf("unable to parse dockerfile: %w", err)
			}

			// Setup conversion options
			opts := dfc.Options{
				Organization:        org,
				Registry:            registry,
				Update:              updateFlag,
				NoBuiltIn:           noBuiltInFlag,
<<<<<<< HEAD
				ConvertToMultistage: multistageFlag,
				Strict:       strictFlag,
=======
				Strict:              strictFlag,
				WarnMissingPackages: warnMissingPackagesFlag,
>>>>>>> be523b96
			}

			// If custom mappings file is provided, load it as ExtraMappings
			if mappingsFile != "" {
				log.Info("Loading custom mappings file", "file", mappingsFile)
				mappingsBytes, err := os.ReadFile(mappingsFile)
				if err != nil {
					return fmt.Errorf("reading mappings file %s: %w", mappingsFile, err)
				}

				var extraMappings dfc.MappingsConfig
				if err := yaml.Unmarshal(mappingsBytes, &extraMappings); err != nil {
					return fmt.Errorf("unmarshalling package mappings: %w", err)
				}

				opts.ExtraMappings = extraMappings
			}

			// If --no-builtin flag is used without --mappings, warn the user
			if noBuiltInFlag && mappingsFile == "" {
				log.Warn("Using --no-builtin without --mappings will use default conversion logic without any package/image mappings")
			}

			// Convert the Dockerfile
			convertedDockerfile, err := dockerfile.Convert(ctx, opts)
			if err != nil {
				return fmt.Errorf("converting dockerfile: %w", err)
			}

			// Output the Dockerfile as JSON
			if j {
				if inPlace {
					return fmt.Errorf("unable to use --in-place and --json flag at same time")
				}

				// Output the Dockerfile as JSON
				b, err := json.Marshal(convertedDockerfile)
				if err != nil {
					return fmt.Errorf("marshalling dockerfile to json: %w", err)
				}
				fmt.Println(string(b))
				return nil
			}

			// Get the string representation
			result := convertedDockerfile.String()

			// modify file in place
			if inPlace {
				if !isFile {
					return fmt.Errorf("unable to use --in-place flag when processing stdin")
				}

				// Get original file info to preserve permissions
				fileInfo, err := os.Stat(path)
				if err != nil {
					return fmt.Errorf("getting file info for %s: %w", path, err)
				}
				originalMode := fileInfo.Mode().Perm()

				backupPath := path + ".bak"
				log.Info("Saving dockerfile backup", "path", backupPath)
				if err := os.WriteFile(backupPath, raw, originalMode); err != nil {
					return fmt.Errorf("saving dockerfile backup to %s: %w", backupPath, err)
				}
				log.Info("Overwriting dockerfile", "path", path)
				if err := os.WriteFile(path, []byte(result), originalMode); err != nil {
					return fmt.Errorf("overwriting %s: %w", path, err)
				}
				return nil
			}

			// Print to stdout
			fmt.Print(result)

			return nil
		},
	}

	cmd.Flags().StringVar(&org, "org", dfc.DefaultOrg, "the organization for cgr.dev/<org>/<image> (defaults to ORG)")
	cmd.Flags().StringVar(&registry, "registry", "", "an alternate registry and root namepace (e.g. r.example.com/cg-mirror)")
	cmd.Flags().BoolVarP(&inPlace, "in-place", "i", false, "modified the Dockerfile in place (vs. stdout), saving original in a .bak file")
	cmd.Flags().BoolVarP(&j, "json", "j", false, "print dockerfile as json (before conversion)")
	cmd.Flags().StringVarP(&mappingsFile, "mappings", "m", "", "path to a custom package mappings YAML file (instead of the default)")
	cmd.Flags().BoolVar(&updateFlag, "update", false, "check for and apply available updates")
	cmd.Flags().BoolVar(&noBuiltInFlag, "no-builtin", false, "skip built-in package/image mappings, still apply default conversion logic")
	cmd.Flags().BoolVar(&multistageFlag, "multistage", false, "convert single-stage Dockerfiles to secure multistage builds")
	cmd.Flags().Var(&level, "log-level", "log level (e.g. debug, info, warn, error)")
	cmd.Flags().BoolVar(&strictFlag, "strict", false, "when true, fail if any package is unknown")
	cmd.Flags().BoolVar(&warnMissingPackagesFlag, "warn-missing-packages", false, "when true, warn about missing package mappings")

	return cmd
}<|MERGE_RESOLUTION|>--- conflicted
+++ resolved
@@ -131,13 +131,9 @@
 				Registry:            registry,
 				Update:              updateFlag,
 				NoBuiltIn:           noBuiltInFlag,
-<<<<<<< HEAD
 				ConvertToMultistage: multistageFlag,
 				Strict:       strictFlag,
-=======
-				Strict:              strictFlag,
 				WarnMissingPackages: warnMissingPackagesFlag,
->>>>>>> be523b96
 			}
 
 			// If custom mappings file is provided, load it as ExtraMappings
