--- conflicted
+++ resolved
@@ -53,11 +53,8 @@
 	var mappingsFile string
 	var updateFlag bool
 	var noBuiltInFlag bool
-<<<<<<< HEAD
 	var multistageFlag bool
-=======
 	var strictFlag bool
->>>>>>> eac44bf0
 
 	// Default log level is info
 	var level = slag.Level(slog.LevelInfo)
@@ -129,19 +126,12 @@
 
 			// Setup conversion options
 			opts := dfc.Options{
-<<<<<<< HEAD
 				Organization:        org,
 				Registry:            registry,
 				Update:              updateFlag,
 				NoBuiltIn:           noBuiltInFlag,
 				ConvertToMultistage: multistageFlag,
-=======
-				Organization: org,
-				Registry:     registry,
-				Update:       updateFlag,
-				NoBuiltIn:    noBuiltInFlag,
 				Strict:       strictFlag,
->>>>>>> eac44bf0
 			}
 
 			// If custom mappings file is provided, load it as ExtraMappings
