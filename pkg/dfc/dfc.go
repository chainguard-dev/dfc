/*
Copyright 2025 Chainguard, Inc.
SPDX-License-Identifier: Apache-2.0
*/

package dfc

import (
	"context"
	"fmt"
	"path/filepath"
	"slices"
	"strconv"
	"strings"

	"github.com/chainguard-dev/clog"
)

// Distro represents a Linux distribution
type Distro string

// Manager represents a package manager
type Manager string

// Supported distributions
const (
	DistroDebian Distro = "debian"
	DistroFedora Distro = "fedora"
	DistroAlpine Distro = "alpine"
)

// Supported package managers
const (
	ManagerAptGet   Manager = "apt-get"
	ManagerApk      Manager = "apk"
	ManagerYum      Manager = "yum"
	ManagerDnf      Manager = "dnf"
	ManagerMicrodnf Manager = "microdnf"
	ManagerApt      Manager = "apt"
)

// Package manager Commands
const (
	CommandAddAptRepository = "add-apt-repository"
	CommandAptAddRepository = "apt-add-repository"
)

// User management commands and packages
const (
	CommandUserAdd  = "useradd"
	CommandAddUser  = "adduser"
	CommandGroupAdd = "groupadd"
	CommandAddGroup = "addgroup"
	PackageShadow   = "shadow"
)

// Install subcommands
const (
	SubcommandInstall = "install"
	SubcommandAdd     = "add"
)

// Dockerfile directives
const (
	DirectiveFrom = "FROM"
	DirectiveRun  = "RUN"
	DirectiveUser = "USER"
	DirectiveArg  = "ARG"
	KeywordAs     = "AS"
)

// Default values
const (
	DefaultRegistryDomain = "cgr.dev"
	DefaultImageTag       = "latest-dev"
	DefaultUser           = "root"
	DefaultOrg            = "ORG"
	DefaultChainguardBase = "chainguard-base"
)

// Other
const (
	ApkNoCacheFlag = "--no-cache"
)

// PackageManagerInfo holds metadata about a package manager
type PackageManagerInfo struct {
	Distro             Distro
	InstallKeyword     string
	AssociatedCommands []string
}

// PackageManagerInfoMap maps package managers to their metadata
var PackageManagerInfoMap = map[Manager]PackageManagerInfo{
	ManagerAptGet: {Distro: DistroDebian, InstallKeyword: SubcommandInstall, AssociatedCommands: []string{CommandAddAptRepository, CommandAptAddRepository}},
	ManagerApt:    {Distro: DistroDebian, InstallKeyword: SubcommandInstall, AssociatedCommands: []string{CommandAddAptRepository, CommandAptAddRepository}},

	ManagerYum:      {Distro: DistroFedora, InstallKeyword: SubcommandInstall},
	ManagerDnf:      {Distro: DistroFedora, InstallKeyword: SubcommandInstall},
	ManagerMicrodnf: {Distro: DistroFedora, InstallKeyword: SubcommandInstall},

	ManagerApk: {Distro: DistroAlpine, InstallKeyword: SubcommandAdd},
}

type PackageSpec struct {
	Manager        Manager
	Name           string
	Tag            string
	VersionMatcher string
	Version        string
	Release        string
	Epoch          string
}

// DockerfileLine represents a single line in a Dockerfile
type DockerfileLine struct {
	Raw       string       `json:"raw"`
	Converted string       `json:"converted,omitempty"`
	Extra     string       `json:"extra,omitempty"` // Comments and whitespace that appear before this line
	Stage     int          `json:"stage,omitempty"`
	From      *FromDetails `json:"from,omitempty"`
	Run       *RunDetails  `json:"run,omitempty"`
	Arg       *ArgDetails  `json:"arg,omitempty"`
}

// ArgDetails holds details about an ARG directive
type ArgDetails struct {
	Name         string `json:"name,omitempty"`
	DefaultValue string `json:"defaultValue,omitempty"`
	UsedAsBase   bool   `json:"usedAsBase,omitempty"`
}

// FromDetails holds details about a FROM directive
type FromDetails struct {
	Base        string `json:"base,omitempty"`
	Tag         string `json:"tag,omitempty"`
	Digest      string `json:"digest,omitempty"`
	Alias       string `json:"alias,omitempty"`
	Parent      int    `json:"parent,omitempty"`
	BaseDynamic bool   `json:"baseDynamic,omitempty"`
	TagDynamic  bool   `json:"tagDynamic,omitempty"`
	Orig        string `json:"orig,omitempty"`     // Original full image reference
	Platform    string `json:"platform,omitempty"` // Platform specification from --platform flag
}

// RunDetails holds details about a RUN directive
type RunDetails struct {
	Distro   Distro           `json:"distro,omitempty"`
	Manager  Manager          `json:"manager,omitempty"`
	Packages []string         `json:"packages,omitempty"`
	Shell    *RunDetailsShell `json:"-"`
}

type RunDetailsShell struct {
	Before *ShellCommand
	After  *ShellCommand
}

// Dockerfile represents a parsed Dockerfile
type Dockerfile struct {
	Lines []*DockerfileLine `json:"lines"`
}

// String returns the Dockerfile content as a string
func (d *Dockerfile) String() string {
	var builder strings.Builder

	for i, line := range d.Lines {
		// Add the Extra content (comments, whitespace)
		if line.Extra != "" {
			builder.WriteString(line.Extra)
		}

		// If the line has been converted, use the converted content
		if line.Converted != "" {
			builder.WriteString(line.Converted)
			builder.WriteString("\n")
		} else if line.Raw != "" {
			// If this is a normal content line
			builder.WriteString(line.Raw)

			// If this is the last line, don't add a newline
			if i < len(d.Lines)-1 {
				builder.WriteString("\n")
			}
		}
	}

	return builder.String()
}

// ParseDockerfile parses a Dockerfile into a structured representation
func ParseDockerfile(_ context.Context, content []byte) (*Dockerfile, error) {
	// Create a new Dockerfile
	dockerfile := &Dockerfile{
		Lines: []*DockerfileLine{},
	}

	// Split into lines while preserving original structure
	lines := strings.Split(string(content), "\n")

	var extraContent strings.Builder
	var currentInstruction strings.Builder
	var inMultilineInstruction bool
	currentStage := 0
	stageAliases := make(map[string]int) // Maps stage aliases to their index

	processCurrentInstruction := func() {
		if currentInstruction.Len() == 0 {
			return
		}

		instruction := currentInstruction.String()
		trimmedInstruction := strings.TrimSpace(instruction)
		upperInstruction := strings.ToUpper(trimmedInstruction)

		// Create a new Dockerfile line
		dockerfileLine := &DockerfileLine{
			Raw:   instruction,
			Extra: extraContent.String(),
			Stage: currentStage,
		}

		// Handle FROM instructions (case-insensitive)
		if strings.HasPrefix(upperInstruction, DirectiveFrom+" ") {
			currentStage++
			dockerfileLine.Stage = currentStage

			// Extract the FROM details
			fromPartIdx := len(DirectiveFrom + " ")
			fromPart := strings.TrimSpace(trimmedInstruction[fromPartIdx:])

			// Check for --platform flag first
			var platform string
			if strings.HasPrefix(fromPart, "--platform") {
				// Handle --platform=value format
				if strings.HasPrefix(fromPart, "--platform=") {
					parts := strings.SplitN(fromPart, " ", 2)
					if len(parts) >= 2 {
						platformPart := parts[0]
						platform = strings.TrimPrefix(platformPart, "--platform=")
						fromPart = strings.TrimSpace(parts[1])
					}
				} else if strings.HasPrefix(fromPart, "--platform ") {
					// Handle --platform value format (with space)
					parts := strings.SplitN(fromPart, " ", 3)
					if len(parts) >= 3 {
						platform = parts[1]
						fromPart = strings.TrimSpace(strings.Join(parts[2:], " "))
					}
				}
			}

			// Check for AS clause which defines an alias (case-insensitive)
			var alias string
			// Capture space + AS + space to get exact length
			asKeywordWithSpaces := " " + KeywordAs + " "

			// Save the original image reference before any parsing
			var origImageRef string

			// Split by case-insensitive " AS " pattern
			asParts := strings.Split(strings.ToUpper(fromPart), asKeywordWithSpaces)
			if len(asParts) > 1 {
				// Find the position of the case-insensitive " AS " to preserve case in the base part
				asIndex := strings.Index(strings.ToUpper(fromPart), asKeywordWithSpaces)
				if asIndex != -1 {
					// Use the original case for the base and alias
					basePart := strings.TrimSpace(fromPart[:asIndex])
					aliasPart := strings.TrimSpace(fromPart[asIndex+len(asKeywordWithSpaces):])
					fromPart = basePart
					origImageRef = basePart // Capture only the image reference part
					alias = aliasPart

					// Store this alias for parent references
					stageAliases[strings.ToLower(alias)] = currentStage
				}
			} else {
				origImageRef = fromPart
			}

			// Parse the image reference
			var base, tag, digest string

			// Check for digest
			if digestParts := strings.Split(fromPart, "@"); len(digestParts) > 1 {
				fromPart = digestParts[0]
				digest = digestParts[1]
			}

			// Check for tag
			if tagParts := strings.Split(fromPart, ":"); len(tagParts) > 1 {
				base = tagParts[0]
				tag = tagParts[1]
			} else {
				base = fromPart
			}

			// Check for parent reference (case-insensitive)
			var parent int
			if parentStage, exists := stageAliases[strings.ToLower(base)]; exists {
				parent = parentStage
			}

			// Create the FromDetails
			dockerfileLine.From = &FromDetails{
				Base:        base,
				Tag:         tag,
				Digest:      digest,
				Alias:       alias,
				Parent:      parent,
				BaseDynamic: strings.Contains(base, "$"),
				TagDynamic:  strings.Contains(tag, "$"),
				Orig:        origImageRef,
				Platform:    platform,
			}
		}

		// Handle ARG instructions (case-insensitive)
		if strings.HasPrefix(upperInstruction, DirectiveArg+" ") {
			// Extract the ARG part (everything after "ARG ")
			argPartIdx := len(DirectiveArg + " ")
			argPart := strings.TrimSpace(trimmedInstruction[argPartIdx:])

			// Parse the ARG name and default value if present
			var name, defaultValue string
			if parts := strings.SplitN(argPart, "=", 2); len(parts) > 1 {
				name = strings.TrimSpace(parts[0])
				defaultValue = strings.TrimSpace(parts[1])
			} else {
				name = argPart
			}

			// Store the ARG details
			dockerfileLine.Arg = &ArgDetails{
				Name:         name,
				DefaultValue: defaultValue,
			}
		}

		// Handle RUN instructions (case-insensitive)
		if strings.HasPrefix(upperInstruction, DirectiveRun+" ") {
			// Extract the command part (everything after "RUN ")
			cmdPartIdx := len(DirectiveRun + " ")
			cmdPart := strings.TrimSpace(trimmedInstruction[cmdPartIdx:])

			// Parse the shell command
			shellCmd := ParseMultilineShell(cmdPart)

			// Store the shell command in Run.Shell.Before
			if shellCmd != nil {
				dockerfileLine.Run = &RunDetails{
					Shell: &RunDetailsShell{
						Before: shellCmd,
					},
				}
			}
		}

		// Add the line to the Dockerfile
		dockerfile.Lines = append(dockerfile.Lines, dockerfileLine)

		// Reset
		currentInstruction.Reset()
		extraContent.Reset()
	}

	for _, line := range lines {
		trimmedLine := strings.TrimSpace(line)

		// Handle empty lines
		if trimmedLine == "" {
			if !inMultilineInstruction {
				extraContent.WriteString(line)
				extraContent.WriteString("\n")
			}
			continue
		}

		// Handle comments
		if strings.HasPrefix(trimmedLine, "#") {
			if !inMultilineInstruction {
				extraContent.WriteString(line)
				extraContent.WriteString("\n")
			}
			continue
		}

		// Check if this is the start of a new instruction or continuation
		if !inMultilineInstruction {
			// Check for continuation character
			if strings.HasSuffix(trimmedLine, "\\") {
				inMultilineInstruction = true
				currentInstruction.WriteString(line)
				currentInstruction.WriteString("\n")
			} else {
				// Single line instruction
				currentInstruction.WriteString(line)
				processCurrentInstruction()
			}
		} else {
			// Continuation of a multi-line instruction
			currentInstruction.WriteString(line)

			// Check if this is the end of the multi-line instruction
			if !strings.HasSuffix(trimmedLine, "\\") {
				inMultilineInstruction = false

				// We don't need to add a newline at the end of a completed multiline instruction
				// This prevents the extra newline that appears at the end of RUN commands
				// Only add newlines between individual lines, not at the end

				processCurrentInstruction()
			} else {
				// Not the end yet, add a newline
				currentInstruction.WriteString("\n")
			}
		}
	}

	// Process any remaining instruction
	if inMultilineInstruction {
		processCurrentInstruction()
	}

	// Capture any trailing whitespace or comments after the last directive
	if extraContent.Len() > 0 {
		// Remove trailing newline if present to avoid double newlines when generating output
		trailingContent := strings.TrimSuffix(extraContent.String(), "\n")
		dockerfile.Lines = append(dockerfile.Lines, &DockerfileLine{
			Raw: trailingContent,
		})
		extraContent.Reset()
	}

	return dockerfile, nil
}

// PackageMap maps distros to package mappings
type PackageMap map[Distro]map[string][]string

// FromLineConverter is a function type for custom image reference conversion in FROM directives.
// It takes a FromDetails struct containing information about the original image and the
// string that would be produced by the default Chainguard conversion, and allows for customizing
// the final image reference.
// The stageHasRun parameter indicates whether the current build stage has at least one RUN directive,
// which is useful for determining whether to add a "-dev" suffix to the image tag.
// If an error is returned, the original image reference will be used instead.
// The converter is only responsible for returning the image reference part (e.g., "cgr.dev/chainguard/node:latest"),
// not the full FROM line with directives like "AS" - those will be handled by the calling code.
//
// Example usage of a custom converter:
//
//	myConverter := func(from *FromDetails, converted string, stageHasRun bool) (string, error) {
//	    // For most images, just use the default Chainguard conversion
//	    if from.Base != "python" {
//	        return converted, nil
//	    }
//
//	    // Special handling for python images
//	    tag := from.Tag
//	    if stageHasRun && !strings.HasSuffix(tag, "-dev") {
//	        tag += "-dev"
//	    }
//	    return "myregistry.example.com/python:" + tag, nil
//	}
//
//	// Use the custom converter with DFC
//	dockerFile.Convert(ctx, dfc.Options{
//	    Organization: "myorg",
//	    FromLineConverter: myConverter,
//	})
type FromLineConverter func(from *FromDetails, converted string, stageHasRun bool) (string, error)

// RunLineConverter is a function type for custom RUN line conversion.
// It takes a RunDetails struct (parsed info about the RUN line), the string that would be produced by the default conversion,
// and the build stage number. It returns the string to use for the RUN line, or an error to fall back to the default.
//
// Example usage:
//
//	myRunConverter := func(run *RunDetails, converted string, stage int) (string, error) {
//	    if run.Manager == "apt-get" {
//	        return "RUN echo 'apt-get is not allowed!'", nil
//	    }
//	    return converted, nil
//	}
//
//	dockerFile.Convert(ctx, dfc.Options{
//	    RunLineConverter: myRunConverter,
//	})
type RunLineConverter func(run *RunDetails, converted string, stage int) (string, error)

// Options defines the configuration options for the conversion
type Options struct {
	Organization        string
	Registry            string
	ExtraMappings       MappingsConfig
	Update              bool              // When true, update cached mappings before conversion
	NoBuiltIn           bool              // When true, don't use built-in mappings, only ExtraMappings
	FromLineConverter   FromLineConverter // Optional custom converter for FROM lines
	RunLineConverter    RunLineConverter  // Optional custom converter for RUN lines
<<<<<<< HEAD
	ConvertToMultistage bool              // When true, convert single-stage builds to multistage for security
	Strict              bool              // When true, fail if any package is unknown
=======
	Strict              bool              // When true, fail if any package is unknown
	WarnMissingPackages bool              // When true, warn about missing package mappings instead of using the original package name
>>>>>>> be523b96
}

// MappingsConfig represents the structure of builtin-mappings.yaml
type MappingsConfig struct {
	Images   map[string]string `yaml:"images"`
	Packages PackageMap        `yaml:"packages"`
}

// parseImageReference extracts base and tag from an image reference
func parseImageReference(imageRef string) (base, tag string) {
	// Check for tag
	if tagParts := strings.Split(imageRef, ":"); len(tagParts) > 1 {
		base = tagParts[0]
		tag = tagParts[1]
	} else {
		base = imageRef
	}
	return base, tag
}

// Convert applies the conversion to the Dockerfile and returns a new converted Dockerfile
func (d *Dockerfile) Convert(ctx context.Context, opts Options) (*Dockerfile, error) {
	dockerfileToConvert := d
	if opts.ConvertToMultistage && shouldConvertToMultistage(d.Lines) {
		converted, err := convertSingleStageToMultistageGeneric(d, MultistageOptions{
			BuildAlias:      "builder",
			RuntimeAlias:    "",
			PreserveAliases: true,
			CopyStrategy:    DefaultCopyStrategy,
		})
		if err != nil {
			return nil, fmt.Errorf("converting to multistage: %w", err)
		}
		dockerfileToConvert = converted
	}

	// Initialize mappings
	var mappings MappingsConfig

	// Handle mappings based on options
	if !opts.NoBuiltIn {
		// Load the default mappings (unless NoBuiltIn is true)
		defaultMappings, err := defaultGetDefaultMappings(ctx, opts.Update)
		if err != nil {
			return nil, fmt.Errorf("loading default mappings: %w", err)
		}

		// Use default mappings
		mappings = defaultMappings

		// Merge with the extra mappings if provided
		if len(opts.ExtraMappings.Images) > 0 || len(opts.ExtraMappings.Packages) > 0 {
			mappings = MergeMappings(defaultMappings, opts.ExtraMappings)
		}
	} else {
		// NoBuiltIn is true, use only ExtraMappings if provided
		// Otherwise, use empty mappings
		mappings = opts.ExtraMappings
		// Initialize empty maps if they don't exist
		if mappings.Images == nil {
			mappings.Images = make(map[string]string)
		}
		if mappings.Packages == nil {
			mappings.Packages = make(PackageMap)
		}
	}

	// Create a new Dockerfile for the converted content
	converted := &Dockerfile{
		Lines: make([]*DockerfileLine, len(dockerfileToConvert.Lines)),
	}

	// Track packages installed per stage
	stagePackages := make(map[int][]string)

	// Track ARGs that are used as base images
	argNameToDockerfileLine := make(map[string]*DockerfileLine)
	argsUsedAsBase := make(map[string]bool)

	// Track stages with RUN commands for determining if we need -dev suffix
	stagesWithRunCommands := detectStagesWithRunCommands(dockerfileToConvert.Lines)

	// First pass: collect all ARG definitions and identify which ones are used as base images
	identifyArgsUsedAsBaseImages(dockerfileToConvert.Lines, argNameToDockerfileLine, argsUsedAsBase)

	// Convert each line
	for i, line := range dockerfileToConvert.Lines {
		// Create a deep copy of the line
		newLine := &DockerfileLine{
			Raw:   line.Raw,
			Extra: line.Extra,
			Stage: line.Stage,
		}

		if line.From != nil {
			newLine.From = copyFromDetails(line.From)

			// Apply FROM line conversion only for non-dynamic bases
			if shouldConvertFromLine(line.From) {
				// Use the merged mappings for conversion
				optsWithMappings := Options{
					Organization:      opts.Organization,
					Registry:          opts.Registry,
					ExtraMappings:     mappings,
					FromLineConverter: opts.FromLineConverter,
					RunLineConverter:  opts.RunLineConverter,
				}
				newLine.Converted = convertFromLine(line.From, line.Stage, stagesWithRunCommands, optsWithMappings)
			}
		}

		// Handle ARG lines that are used as base images
		if line.Arg != nil && line.Arg.UsedAsBase && line.Arg.DefaultValue != "" {
			// Use the merged mappings for conversion
			optsWithMappings := Options{
				Organization:      opts.Organization,
				Registry:          opts.Registry,
				ExtraMappings:     mappings,
				FromLineConverter: opts.FromLineConverter,
				RunLineConverter:  opts.RunLineConverter,
			}
			argLine, argDetails := convertArgLine(line.Arg, dockerfileToConvert.Lines, stagesWithRunCommands, optsWithMappings)
			newLine.Converted = argLine
			newLine.Arg = argDetails
		}

		// Process RUN commands
		if line.Run != nil && line.Run.Shell != nil && line.Run.Shell.Before != nil {
			err := processRunLineWithConverter(ctx, newLine, line, stagePackages, mappings.Packages, opts.RunLineConverter, opts.Strict, opts.WarnMissingPackages)
			if err != nil {
				return nil, err
			}
		}

		// Add the converted line to the result
		converted.Lines[i] = newLine
	}

	// Second pass: add USER root directives where needed
	addUserRootDirectives(converted.Lines)

	return converted, nil
}

// detectStagesWithRunCommands identifies which stages contain RUN commands
func detectStagesWithRunCommands(lines []*DockerfileLine) map[int]bool {
	stagesWithRunCommands := make(map[int]bool)

	for _, line := range lines {
		if strings.HasPrefix(strings.ToUpper(strings.TrimSpace(line.Raw)), DirectiveRun+" ") {
			stagesWithRunCommands[line.Stage] = true
		}
	}

	return stagesWithRunCommands
}

// identifyArgsUsedAsBaseImages identifies ARGs that are used as base images
func identifyArgsUsedAsBaseImages(lines []*DockerfileLine, argNameToLine map[string]*DockerfileLine, argsUsedAsBase map[string]bool) {
	for _, line := range lines {
		if line.Arg != nil && line.Arg.Name != "" {
			argNameToLine[line.Arg.Name] = line
		}

		if line.From != nil && line.From.BaseDynamic {
			// Check if the base contains a reference to an ARG
			baseName := line.From.Base
			if strings.HasPrefix(baseName, "$") {
				// Handle both ${VAR} and $VAR formats
				argName := baseName[1:] // Remove the '$'
				if strings.HasPrefix(argName, "{") && strings.HasSuffix(argName, "}") {
					argName = argName[1 : len(argName)-1] // Remove the '{}' brackets
				}
				argsUsedAsBase[argName] = true
			}
		}
	}

	// Mark the ARGs used as base
	for argName := range argsUsedAsBase {
		if line, exists := argNameToLine[argName]; exists && line.Arg != nil {
			line.Arg.UsedAsBase = true
		}
	}
}

// copyFromDetails creates a deep copy of FromDetails
func copyFromDetails(from *FromDetails) *FromDetails {
	return &FromDetails{
		Base:        from.Base,
		Tag:         from.Tag,
		Digest:      from.Digest,
		Alias:       from.Alias,
		Parent:      from.Parent,
		BaseDynamic: from.BaseDynamic,
		TagDynamic:  from.TagDynamic,
		Orig:        from.Orig,
		Platform:    from.Platform,
	}
}

// convertFromLine handles converting a FROM line
func convertFromLine(from *FromDetails, stage int, stagesWithRunCommands map[int]bool, opts Options) string {
	// First, always do the default Chainguard conversion
	// Determine if we need the -dev suffix
	needsDevSuffix := stagesWithRunCommands[stage]

	// Get the converted base without tag
	base := from.Base
	tag := from.Tag

	// Handle the basename
	baseFilename := filepath.Base(base)

	// Get the appropriate Chainguard image name using mappings
	targetImage := baseFilename
	var convertedTag string

	// Check for exact match first, in specific order
	// For example, if the mapping is just node, it should match all of the following:
	// FROM registry-1.docker.io/library/node
	// FROM docker.io/node
	// FROM docker.io/library/node
	// FROM index.docker.io/node
	// FROM index.docker.io/library/node
	//
	// If the mapping is someorg/somerepo, it should match all of the following:
	// FROM registry-1.docker.io/someorg/somerepo
	// FROM docker.io/someorg/somerepo
	// FROM index.docker.io/someorg/somerepo
	var mappedImage string

	// First check for exact match with full image reference including tag
	fullImageRef := base
	if tag != "" {
		fullImageRef += ":" + tag
	}
	if img, ok := opts.ExtraMappings.Images[fullImageRef]; ok {
		mappedImage = img
	} else if img, ok := opts.ExtraMappings.Images[base]; ok {
		mappedImage = img
	} else if img, ok := opts.ExtraMappings.Images[baseFilename]; ok {
		mappedImage = img
	} else {
		// Generate all possible variants for the base image
		baseVariants := generateDockerHubVariants(base)

		// Check if any variant matches a key in the mappings
		for _, variant := range baseVariants {
			if img, ok := opts.ExtraMappings.Images[variant]; ok {
				mappedImage = img
				break
			}
		}

		// If still no match, try to normalize the base and check against simple keys
		if mappedImage == "" {
			normalizedBase := normalizeImageName(base)

			// Check if the normalized base matches any key
			if img, ok := opts.ExtraMappings.Images[normalizedBase]; ok {
				mappedImage = img
			} else if strings.HasPrefix(normalizedBase, "library/") {
				// Try removing library/ prefix if it exists
				simpleBase := strings.TrimPrefix(normalizedBase, "library/")
				if img, ok := opts.ExtraMappings.Images[simpleBase]; ok {
					mappedImage = img
				}
			}
		}

		// If still no match, check for glob patterns with asterisks
		if mappedImage == "" {
			for pattern, img := range opts.ExtraMappings.Images {
				if strings.HasSuffix(pattern, "*") {
					prefix := strings.TrimSuffix(pattern, "*")
					if strings.HasPrefix(baseFilename, prefix) {
						mappedImage = img
						break
					}
				}
			}
		}
	}

	// Process the mapped image if found
	if mappedImage != "" {
		// Check if the mapped image includes a tag
		if parts := strings.Split(mappedImage, ":"); len(parts) > 1 {
			targetImage = parts[0]
			convertedTag = parts[1]
		} else {
			targetImage = mappedImage
		}
	}

	// If targetTag is not specified in mapping, calculate it using the existing logic
	if convertedTag == "" {
		convertedTag = calculateConvertedTag(targetImage, tag, from.TagDynamic, needsDevSuffix)
	}

	// Build the image reference
	chainguardImageRef := buildImageReference(targetImage, convertedTag, opts)

	// Now, if a custom converter is provided, let it process the result
	if opts.FromLineConverter != nil {
		customImageRef, err := opts.FromLineConverter(from, chainguardImageRef, stagesWithRunCommands[stage])
		if err != nil {
			// If an error occurs, still return a valid FROM line using the original image
			fromLine := DirectiveFrom
			if from.Platform != "" {
				fromLine += " --platform=" + from.Platform
			}
			fromLine += " " + from.Orig
			if from.Alias != "" {
				fromLine += " " + KeywordAs + " " + from.Alias
			}
			return fromLine
		}

		// Create the converted FROM line with the custom image
		fromLine := DirectiveFrom
		if from.Platform != "" {
			fromLine += " --platform=" + from.Platform
		}
		fromLine += " " + customImageRef
		if from.Alias != "" {
			fromLine += " " + KeywordAs + " " + from.Alias
		}
		return fromLine
	}

	// If no custom converter, use the Chainguard converted reference
	fromLine := DirectiveFrom
	if from.Platform != "" {
		fromLine += " --platform=" + from.Platform
	}
	fromLine += " " + chainguardImageRef
	if from.Alias != "" {
		fromLine += " " + KeywordAs + " " + from.Alias
	}

	return fromLine
}

// convertArgLine handles converting an ARG line used as base image
func convertArgLine(arg *ArgDetails, lines []*DockerfileLine, stagesWithRunCommands map[int]bool, opts Options) (string, *ArgDetails) {
	// Create a FromDetails structure from the ARG default value
	base, tag := parseImageReference(arg.DefaultValue)

	// Create a FromDetails to represent this ARG value as a FROM line
	fromDetails := &FromDetails{
		Base: base,
		Tag:  tag,
		Orig: arg.DefaultValue,
	}

	// Determine if we need the -dev suffix
	needsDevSuffix := determineIfArgNeedsDevSuffix(arg.Name, lines, stagesWithRunCommands)

	// First perform the default Chainguard conversion
	// Calculate default image reference using common approach
	baseFilename := filepath.Base(base)

	// Get the appropriate Chainguard image name using mappings
	targetImage := baseFilename
	var convertedTag string

	// Check for exact match first
	if mappedImage, ok := opts.ExtraMappings.Images[baseFilename]; ok {
		// Check if the mapped image includes a tag
		if parts := strings.Split(mappedImage, ":"); len(parts) > 1 {
			targetImage = parts[0]
			convertedTag = parts[1]
		} else {
			targetImage = mappedImage
		}
	} else {
		// No exact match, check for glob patterns with asterisks
		for pattern, mappedImage := range opts.ExtraMappings.Images {
			if strings.HasSuffix(pattern, "*") {
				prefix := strings.TrimSuffix(pattern, "*")
				if strings.HasPrefix(baseFilename, prefix) {
					// Found a match with a glob pattern
					if parts := strings.Split(mappedImage, ":"); len(parts) > 1 {
						targetImage = parts[0]
						convertedTag = parts[1]
					} else {
						targetImage = mappedImage
					}
					break
				}
			}
		}
	}

	// If targetTag is not specified in mapping, calculate it using the existing logic
	if convertedTag == "" {
		convertedTag = calculateConvertedTag(targetImage, tag, false, needsDevSuffix)
	}

	// Build the image reference
	chainguardImageRef := buildImageReference(targetImage, convertedTag, opts)

	// Get the converted image reference
	var finalImageRef string

	// If a custom FROM line converter is provided, use it
	if opts.FromLineConverter != nil {
		customImageRef, err := opts.FromLineConverter(fromDetails, chainguardImageRef, needsDevSuffix)
		if err != nil {
			// On error, use the original value
			finalImageRef = arg.DefaultValue
		} else {
			finalImageRef = customImageRef
		}
	} else {
		// Use the default converter result
		finalImageRef = chainguardImageRef
	}

	// Create the converted ARG line
	argLine := DirectiveArg + " " + arg.Name + "=" + finalImageRef

	// Create the Arg details
	argDetails := &ArgDetails{
		Name:         arg.Name,
		DefaultValue: finalImageRef,
		UsedAsBase:   true,
	}

	return argLine, argDetails
}

// determineIfArgNeedsDevSuffix determines if an ARG used as base needs a -dev suffix
func determineIfArgNeedsDevSuffix(argName string, lines []*DockerfileLine, stagesWithRunCommands map[int]bool) bool {
	for _, line := range lines {
		if line.From != nil && line.From.BaseDynamic &&
			(strings.Contains(line.From.Base, "${"+argName+"}") ||
				strings.Contains(line.From.Base, "$"+argName)) {
			return stagesWithRunCommands[line.Stage]
		}
	}
	return false
}

// calculateConvertedTag calculates the appropriate tag based on the base image and whether -dev is needed
func calculateConvertedTag(baseFilename string, tag string, isDynamicTag bool, needsDevSuffix bool) string {
	var convertedTag string

	// Special case for chainguard-base - always use latest
	if baseFilename == DefaultChainguardBase {
		return "latest" // Always use latest tag for chainguard-base, no -dev suffix ever
	}

	// First process the tag normally (including semantic version truncation)
	switch {
	case tag == "":
		convertedTag = "latest"
	case strings.Contains(tag, "$"):
		// For dynamic tags, preserve the original tag
		convertedTag = tag
	default:
		// Convert the tag normally for static tags
		convertedTag = convertImageTag(tag, isDynamicTag)
	}

	// Special case for JDK/JRE - prepend "openjdk-" to the tag unless it's "latest" or "latest-dev"
	if (baseFilename == "jdk" || baseFilename == "jre") && convertedTag != "latest" && convertedTag != "latest-dev" {
		convertedTag = "openjdk-" + convertedTag
	}

	// Add -dev suffix if needed
	if needsDevSuffix && convertedTag != "latest" {
		// Ensure we don't accidentally add -dev twice
		if !strings.HasSuffix(convertedTag, "-dev") {
			convertedTag += "-dev"
		}
	} else if needsDevSuffix && convertedTag == "latest" {
		convertedTag = DefaultImageTag
	}

	return convertedTag
}

// buildImageReference builds the full image reference with registry, org, and tag
func buildImageReference(baseFilename string, tag string, opts Options) string {
	var newBase string

	// If registry is specified, use registry/basename
	if opts.Registry != "" {
		newBase = opts.Registry + "/" + baseFilename
	} else {
		// Otherwise use DefaultRegistryDomain/org/basename
		org := opts.Organization
		if org == "" {
			org = DefaultOrg
		}
		newBase = DefaultRegistryDomain + "/" + org + "/" + baseFilename
	}

	// Combine into a reference
	if tag != "" {
		return newBase + ":" + tag
	}
	return newBase
}

// processRunLineWithConverter handles the conversion of RUN lines but supports a RunLineConverter.
func processRunLineWithConverter(ctx context.Context, newLine *DockerfileLine, line *DockerfileLine, stagePackages map[int][]string, packageMap PackageMap, runLineConverter RunLineConverter, strict bool, warnMissingPackages bool) error {
	beforeShell := line.Run.Shell.Before

	// Initialize RunDetails with Before shell
	newLine.Run = &RunDetails{
		Shell: &RunDetailsShell{
			Before: beforeShell,
		},
	}

	// First check for package manager commands
	modifiedPMCommands, distro, manager, packages, mappedPackages, afterShell, err :=
		convertPackageManagerCommands(ctx, beforeShell, packageMap, strict, warnMissingPackages)
	if err != nil {
		return err
	}
	newLine.Run.Distro = distro
	newLine.Run.Manager = manager
	newLine.Run.Packages = packages

	// Add the mapped packages to the stage's package list
	if len(mappedPackages) > 0 {
		if _, exists := stagePackages[line.Stage]; !exists {
			stagePackages[line.Stage] = []string{}
		}
		stagePackages[line.Stage] = append(stagePackages[line.Stage], mappedPackages...)
	}

	modifiedBusyboxCommands := false
	modifiedBusyboxCommands, afterShell = convertBusyboxCommands(afterShell, stagePackages[line.Stage])

	// Check if we modified anything (related to package managers or useradd/groupadd)
	modifiedAnything := modifiedPMCommands || modifiedBusyboxCommands

	// If we modified the shell command, set After and Converted
	if modifiedAnything {
		newLine.Run.Shell.After = afterShell

		// Extract the original RUN directive from the raw line to preserve case
		rawLine := line.Raw
		upperRawLine := strings.ToUpper(rawLine)

		// Find the position of the case-insensitive "RUN " directive
		runPrefix := DirectiveRun + " "
		runIndex := strings.Index(upperRawLine, runPrefix)

		var defaultConverted string
		if runIndex != -1 {
			// Get the original case of the RUN directive
			originalRunDirective := rawLine[runIndex : runIndex+len(runPrefix)]
			defaultConverted = originalRunDirective + afterShell.String()
		} else {
			// Fallback if we can't find the directive (shouldn't happen)
			defaultConverted = DirectiveRun + " " + afterShell.String()
		}

		if runLineConverter != nil {
			custom, err := runLineConverter(newLine.Run, defaultConverted, line.Stage)
			if err != nil {
				return err
			}
			newLine.Converted = custom
		} else {
			newLine.Converted = defaultConverted
		}
	}
	return nil
}

// addUserRootDirectives adds USER root directives where needed
func addUserRootDirectives(lines []*DockerfileLine) {
	// First determine which stages have converted RUN lines
	stagesWithConvertedRuns := make(map[int]bool)
	// Also keep track of stages that already have USER root directives
	stagesWithUserRoot := make(map[int]bool)

	// First pass - identify stages with converted RUN lines and existing USER root directives
	for _, line := range lines {
		// Check if this is a converted RUN line
		if line.Run != nil && line.Converted != "" {
			stagesWithConvertedRuns[line.Stage] = true
		}

		// Check if this line is a USER directive with root
		raw := line.Raw
		converted := line.Converted

		if strings.HasPrefix(strings.ToUpper(strings.TrimSpace(raw)), DirectiveUser+" ") &&
			strings.Contains(strings.ToLower(raw), DefaultUser) {
			stagesWithUserRoot[line.Stage] = true
		}

		if strings.HasPrefix(strings.ToUpper(strings.TrimSpace(converted)), DirectiveUser+" ") &&
			strings.Contains(strings.ToLower(converted), DefaultUser) {
			stagesWithUserRoot[line.Stage] = true
		}
	}

	// If we found any stages with converted RUN lines, add USER root after the FROM
	if len(stagesWithConvertedRuns) > 0 {
		for _, line := range lines {
			// Check if this is a FROM line in a stage that has converted RUN lines
			if line.From != nil && stagesWithConvertedRuns[line.Stage] {
				// If the FROM line was converted and there's no USER root directive in this stage already
				if line.Converted != "" && !stagesWithUserRoot[line.Stage] {
					// Add a USER root directive after this FROM line
					line.Converted += "\n" + DirectiveUser + " " + DefaultUser
					// Mark this stage as having a USER root directive
					stagesWithUserRoot[line.Stage] = true
				}
			}
		}
	}
}

// shouldConvertFromLine determines if a FROM line should be converted
func shouldConvertFromLine(from *FromDetails) bool {
	// Skip conversion for scratch, parent stages, or dynamic bases
	if from.Base == "scratch" || from.Parent > 0 || from.BaseDynamic {
		return false
	}
	return true
}

// convertImageTag returns the converted image tag
func convertImageTag(tag string, _ bool) string {
	if tag == "" {
		return DefaultImageTag
	}

	// Remove anything after and including the first hyphen
	if hyphenIndex := strings.Index(tag, "-"); hyphenIndex != -1 {
		tag = tag[:hyphenIndex]
	}

	// If tag has 'v' prefix for semver, remove it
	if len(tag) > 0 && tag[0] == 'v' && (len(tag) > 1 && (tag[1] >= '0' && tag[1] <= '9')) {
		tag = tag[1:]
	}

	// Check if this is a semver tag (e.g. 1.2.3)
	semverParts := strings.Split(tag, ".")
	isSemver := false

	// Consider tags that are just a number (like "9" or "18") as valid semver-like tags
	if len(semverParts) == 1 {
		_, err := strconv.Atoi(semverParts[0])
		if err == nil {
			isSemver = true
		}
	} else if len(semverParts) >= 2 {
		// Check if at least the first two parts are numeric
		major, majorErr := strconv.Atoi(semverParts[0])
		minor, minorErr := strconv.Atoi(semverParts[1])
		if majorErr == nil && minorErr == nil && major >= 0 && minor >= 0 {
			isSemver = true
			// Keep only major.minor for semver tags
			if len(semverParts) > 2 {
				tag = fmt.Sprintf("%d.%d", major, minor)
			}
		}
	}

	// If not a semver and not latest, use latest
	if !isSemver && tag != "latest" {
		return "latest"
	}

	return tag
}

// convertPackageManagerCommands converts package manager commands in a shell command
// to the Alpine equivalent (apk add)
func convertPackageManagerCommands(ctx context.Context, shell *ShellCommand, packageMap PackageMap, strict bool, warnMissingPackages bool) (bool, Distro, Manager, []string, []string, *ShellCommand, error) {
	if shell == nil {
		return false, "", "", nil, nil, nil, nil
	}

	// Determine which distro/package manager we're going to focus on
	var distro Distro
	var firstPM Manager
	var firstPMInstallIndex = -1
	packagesDetected := []string{}
	packagesToInstall := []string{}
	hasPackageManager := false
	hasNonPackageManagerCommands := false

	// Identify package manager and collect packages
	for i, part := range shell.Parts {
		// Check if this is a package manager command
		if pmInfo := PackageManagerInfoMap[Manager(part.Command)]; pmInfo.Distro != "" {
			// We found a package manager command
			hasPackageManager = true

			// Set the package manager if it's the first one we've found
			if firstPM == "" {
				firstPM = Manager(part.Command)
				distro = pmInfo.Distro
			}

			// Only process install commands from the first package manager we encounter
			if Manager(part.Command) == firstPM {
				// Check if this is an install command by finding the install keyword
				installKeywordIndex := -1
				// Find the index of the install keyword in arguments
				for j, arg := range part.Args {
					if arg == pmInfo.InstallKeyword {
						installKeywordIndex = j
						break
					}
				}

				// If we found the install keyword, process the command
				if installKeywordIndex >= 0 {
					if firstPMInstallIndex == -1 {
						firstPMInstallIndex = i
					}

					// Collect packages, applying mapping if available
					// Start from after the install keyword
					for _, arg := range part.Args[installKeywordIndex+1:] {
						if !strings.HasPrefix(arg, "-") {
							packagesDetected = append(packagesDetected, arg)
							packageSpec := parsePackageSpec(firstPM, arg)
							packages, err := convertPackage(ctx, packageSpec, distro, packageMap, strict, warnMissingPackages)
							if err != nil {
								return false, "", "", nil, nil, nil, err
							}
							packagesToInstall = append(packagesToInstall, packages...)
						}
					}
				}
			}
		} else {
			// This is not a package manager command
			hasNonPackageManagerCommands = true
		}
	}

	// If we don't have any package manager commands, return the original shell
	if !hasPackageManager {
		return false, distro, firstPM, nil, nil, shell, nil
	}

	// Sort and deduplicate packages
	slices.Sort(packagesDetected)
	packagesDetected = slices.Compact(packagesDetected)

	// Sort and deduplicate packages for installation
	// Create a map to deduplicate first
	packagesMap := make(map[string]bool)
	for _, pkg := range packagesToInstall {
		packagesMap[pkg] = true
	}

	// Clear the package list
	packagesToInstall = []string{}

	// Add packages back to the list in sorted order
	for pkg := range packagesMap {
		packagesToInstall = append(packagesToInstall, pkg)
	}
	slices.Sort(packagesToInstall)

	// If we only have package manager commands and no non-PM commands,
	// and we found packages to install, convert it to just an apk add command
	if !hasNonPackageManagerCommands && len(packagesToInstall) > 0 {
		// Return a simple apk add command
		return true, distro, firstPM, packagesDetected, packagesToInstall, &ShellCommand{
			Parts: []*ShellPart{
				{
					Command: string(ManagerApk),
					Args:    append([]string{SubcommandAdd, ApkNoCacheFlag}, packagesToInstall...),
				},
			},
		}, nil
	}

	// If we only have package manager commands but no packages to install,
	// return a simple "true" command
	if !hasNonPackageManagerCommands && len(packagesToInstall) == 0 {
		return true, distro, firstPM, packagesDetected, packagesToInstall, &ShellCommand{
			Parts: []*ShellPart{
				{
					Command: "true",
				},
			},
		}, nil
	}

	// Create a new shell command with parts
	newParts := make([]*ShellPart, 0, len(shell.Parts))

	// Track if we've already inserted the apk add command
	apkAdded := false

	// Create the apk add part to be inserted at the right position
	apkPart := &ShellPart{
		Command: string(ManagerApk),
		Args:    append([]string{SubcommandAdd, ApkNoCacheFlag}, packagesToInstall...),
	}

	firstPMInfo := PackageManagerInfoMap[firstPM]

	// Process parts in the original order
	for i, part := range shell.Parts {
		if Manager(part.Command) == firstPM {
			// This is a package manager command, possibly replace with apk add

			// If this is the first package manager install command and we haven't added apk yet
			if i == firstPMInstallIndex && !apkAdded && len(packagesToInstall) > 0 {
				// Copy the delimiter and extra parts from the original command
				apkPart.Delimiter = part.Delimiter
				apkPart.ExtraPre = part.ExtraPre

				// Add the apk add command at this position
				newParts = append(newParts, apkPart)
				apkAdded = true
			}
			// Skip this package manager command (don't add it to newParts)
		} else if !slices.Contains(firstPMInfo.AssociatedCommands, part.Command) && !isPackageManagerCleanupCommand(part) {
			// This is not a package manager command or associated command, keep it
			newPart := cloneShellPart(part)
			newParts = append(newParts, newPart)
		}
	}

	// If we didn't add the apk add command yet (because firstPMInstallIndex wasn't found or was at end)
	// and we have packages to install, add it at the end
	if !apkAdded && len(packagesToInstall) > 0 && len(newParts) > 0 {
		// Set delimiter on the last part
		newParts[len(newParts)-1].Delimiter = "&&"
		newParts = append(newParts, apkPart)
	} else if !apkAdded && len(packagesToInstall) > 0 {
		// No parts added yet but we have packages - just add the apk part
		newParts = append(newParts, apkPart)
	}

	// Fix delimiters: ensure the last part has no delimiter
	if len(newParts) > 0 {
		newParts[len(newParts)-1].Delimiter = ""

		// Also fix any consecutive delimiters
		for i := 0; i < len(newParts)-1; i++ {
			if newParts[i].Delimiter == "" {
				newParts[i].Delimiter = "&&"
			}
		}
	} else {
		// If no parts remain, use a simple "true" command
		newParts = append(newParts, &ShellPart{
			Command: "true",
		})
	}

	return true, distro, firstPM, packagesDetected, packagesToInstall, &ShellCommand{Parts: newParts}, nil
}

// Helper function to clone a shell part
func cloneShellPart(part *ShellPart) *ShellPart {
	newPart := &ShellPart{
		ExtraPre:  part.ExtraPre,
		Command:   part.Command,
		Delimiter: part.Delimiter,
	}
	if part.Args != nil {
		newPart.Args = make([]string, len(part.Args))
		copy(newPart.Args, part.Args)
	}
	return newPart
}

// CommandConverter defines a function type for converting shell commands
type CommandConverter func(*ShellPart) *ShellPart

// CommandHandler represents a handler for a specific command conversion
type CommandHandler struct {
	Command             string
	Converter           CommandConverter
	SkipIfShadowPresent bool // If true, only convert when shadow is NOT installed
}

// convertBusyboxCommands converts useradd and groupadd commands to adduser and addgroup and modifies the tar command syntax
func convertBusyboxCommands(shell *ShellCommand, stagePackages []string) (bool, *ShellCommand) {
	if shell == nil || len(shell.Parts) == 0 {
		return false, shell
	}

	// Define command handlers
	commandHandlers := []CommandHandler{
		{
			Command:             CommandUserAdd,
			Converter:           ConvertUserAddToAddUser,
			SkipIfShadowPresent: true,
		},
		{
			Command:             CommandGroupAdd,
			Converter:           ConvertGroupAddToAddGroup,
			SkipIfShadowPresent: true,
		},
		{
			Command:   CommandGNUTar,
			Converter: ConvertGNUTarToBusyboxTar,
		},
	}

	// Create new shell command to hold the converted parts
	convertedParts := make([]*ShellPart, len(shell.Parts))
	modified := false

	// Check if shadow is installed
	hasShadow := slices.Contains(stagePackages, PackageShadow)

	// Process each shell part
	for i, part := range shell.Parts {
		converted := false

		// Try each handler in the registry
		for _, handler := range commandHandlers {
			// Skip if this handler requires shadow checking and shadow is installed
			if handler.SkipIfShadowPresent && hasShadow {
				continue
			}

			// Check if this command matches
			if part.Command == handler.Command {
				convertedPart := handler.Converter(part)
				// Check if conversion actually changed anything
				if convertedPart.Command != part.Command || !slices.Equal(convertedPart.Args, part.Args) {
					convertedParts[i] = convertedPart
					modified = true
					converted = true
					break
				}
			}
		}

		// If no conversion was applied, copy the original part
		if !converted {
			convertedParts[i] = cloneShellPart(part)
		}
	}

	if modified {
		return true, &ShellCommand{Parts: convertedParts}
	}

	return false, shell
}

// generateDockerHubVariants generates all possible Docker Hub variants for a given base
func generateDockerHubVariants(base string) []string {
	variants := []string{base}

	// Check if base already has a registry prefix
	if strings.Contains(base, "/") && strings.Contains(base, ".") {
		// It's already a fully qualified name, don't generate additional variants
		return variants
	}

	// Split the base to handle different cases
	parts := strings.Split(base, "/")
	var imageName string
	var org string

	// Handle different formats
	if len(parts) == 1 {
		// Format: "node"
		imageName = parts[0]
		variants = append(variants,
			"docker.io/"+imageName,
			"docker.io/library/"+imageName,
			"registry-1.docker.io/library/"+imageName,
			"index.docker.io/"+imageName,
			"index.docker.io/library/"+imageName)
	} else if len(parts) == 2 {
		// Format: "someorg/someimage"
		org = parts[0]
		imageName = parts[1]
		variants = append(variants,
			"docker.io/"+org+"/"+imageName,
			"registry-1.docker.io/"+org+"/"+imageName,
			"index.docker.io/"+org+"/"+imageName)
	}

	return variants
}

// normalizeImageName normalizes Docker Hub image references
func normalizeImageName(imageRef string) string {
	// Remove any trailing slashes
	imageRef = strings.TrimRight(imageRef, "/")

	// Docker Hub registry domains to strip
	dockerHubDomains := []string{
		"registry-1.docker.io/",
		"docker.io/",
		"index.docker.io/",
	}

	// Remove Docker Hub registry prefixes if present
	for _, domain := range dockerHubDomains {
		if strings.HasPrefix(imageRef, domain) {
			return strings.TrimPrefix(imageRef, domain)
		}
	}

	return imageRef
}

var packageManagerRemoveCacheArgs = [][]string{
	{"-rf", "/var/lib/apt/lists/*"},
	{"-rf", "/var/cache/yum/*"},
}

// isPackageManagerCleanupCommand checks if the shell command is a known package manager cleanup command.
func isPackageManagerCleanupCommand(part *ShellPart) bool {
	if part.Command == "rm" {
		for _, args := range packageManagerRemoveCacheArgs {
			if slices.Equal(part.Args, args) {
				return true
			}
		}
	}
	return false
}

var ApkVersionMatchers = []string{"~=", "=~", "~", "=", ">", "<"}

// parseApkVersion splits the apk package string by version matcher
func parseApkVersion(pkg string) (before string, after string, matcher string) {
	for _, m := range ApkVersionMatchers {
		if b, a, found := strings.Cut(pkg, m); found {
			return b, a, m
		}
	}
	return pkg, "", ""
}

// parsePackageSpec parses package manager argument.
func parsePackageSpec(manager Manager, packageArg string) (spec PackageSpec) {
	spec.Manager = manager
	switch manager {
	case ManagerApk:
		// https://wiki.alpinelinux.org/wiki/Alpine_Package_Keeper#Add_a_Package
		// name{@tag}{[<>~=]version}
		spec.Name, spec.Tag, _ = strings.Cut(packageArg, "@")
		if spec.Tag == "" {
			spec.Name, spec.Version, spec.VersionMatcher = parseApkVersion(spec.Name)
		} else {
			spec.Tag, spec.Version, spec.VersionMatcher = parseApkVersion(spec.Tag)
		}
		spec.Version, spec.Release, _ = strings.Cut(spec.Version, "-")
	case ManagerApt, ManagerAptGet:
		// https://www.debian.org/doc/debian-policy/ch-controlfields.html#version
		// name=[epoch:]upstream_version[-debian_revision]
		spec.Name, spec.Version, _ = strings.Cut(packageArg, "=")
		if spec.Version != "" {
			spec.VersionMatcher = "="
			if strings.Contains(spec.Version, ":") {
				spec.Epoch, spec.Version, _ = strings.Cut(spec.Version, ":")
			}

			// hyphens only allowed in version if there is a revision
			if lastHyphenIndex := strings.LastIndex(spec.Version, "-"); lastHyphenIndex != -1 {
				spec.Release = spec.Version[lastHyphenIndex+1:]
				spec.Version = spec.Version[:lastHyphenIndex]
			}
		}
	case ManagerDnf, ManagerMicrodnf, ManagerYum:
		// Format is name-version-release
		// But the problem is the name can also have `-` so not sure
		// if there is a reliable way to parse out the parts. Punt for now.
		fallthrough
	default:
		spec.Name = packageArg
	}

	return spec
}

// convertPackage performs a lookup of a given package in the package map and returns a valid apk package parameter.
func convertPackage(ctx context.Context, spec PackageSpec, distro Distro, packageMap PackageMap, strict bool, warnMissingPackages bool) ([]string, error) {
	var packages []string
	if distroMap, exists := packageMap[distro]; exists && distroMap[spec.Name] != nil {
		for _, pkg := range distroMap[spec.Name] {
			packages = append(packages, createApkPackageSpec(pkg, spec))
		}
	} else if strict {
		return nil, fmt.Errorf("%s has no mapping", spec.Name)
	} else {
		if warnMissingPackages {
			log := clog.FromContext(ctx)
			log.Warn("Package has no mapping, using original package name", "package", spec.Name, "distro", distro)
		}
		packages = append(packages, createApkPackageSpec(spec.Name, spec))
	}
	return packages, nil
}

// createApkPackageSpec formats an apk package parameter. The following adjustments will be made to align with
// chainguard best practices:
// - Drop release specifier
// - Force fuzzy matching (= -> =~)
func createApkPackageSpec(name string, spec PackageSpec) string {
	pkg := name
	if spec.Tag != "" {
		pkg += "@" + spec.Tag
	}

	if spec.Version != "" {
		matcher := spec.VersionMatcher
		if spec.Manager != ManagerApk || matcher == "=" {
			matcher = "=~"
		}
		pkg += matcher + spec.Version
	}

	return pkg
}

// shouldConvertToMultistage determines if a single-stage Dockerfile should be converted to multistage
func shouldConvertToMultistage(lines []*DockerfileLine) bool {
	stageCount := 0
	hasPackageInstallCommands := false

	for _, line := range lines {
		if line.From != nil {
			stageCount++
		}

		// Check for RUN commands that contain package manager commands
		if line.Run != nil && line.Run.Shell != nil && line.Run.Shell.Before != nil {
			for _, part := range line.Run.Shell.Before.Parts {
				switch part.Command {
				case "apt-get", "apt", "yum", "dnf", "microdnf", "apk", "pip", "pip3":
					for _, arg := range part.Args {
						if arg == "install" || arg == "add" {
							hasPackageInstallCommands = true
							break
						}
					}
				}
				if hasPackageInstallCommands {
					break
				}
			}
		}

		if hasPackageInstallCommands {
			break
		}
	}

	// Convert to multistage if:
	// 1. It's a single-stage build (only one FROM)
	// 2. It has RUN commands that install packages
	return stageCount == 1 && hasPackageInstallCommands
}

// MultistageOptions allows customization of multistage conversion
type MultistageOptions struct {
	BuildAlias      string
	RuntimeAlias    string
	PreserveAliases bool
	CopyStrategy    func(line string, buildAlias string) string
}

// DefaultCopyStrategy adds --from=buildAlias if not present
func DefaultCopyStrategy(line string, buildAlias string) string {
	if strings.Contains(line, "--from=") {
		return line
	}
	if strings.HasPrefix(strings.TrimSpace(line), "COPY ") {
		return strings.Replace(line, "COPY ", "COPY --from="+buildAlias+" ", 1)
	}
	return line
}

func convertSingleStageToMultistageGeneric(
	d *Dockerfile,
	opts MultistageOptions,
) (*Dockerfile, error) {
	if len(d.Lines) == 0 {
		return d, nil
	}

	fromLineIndex := -1
	var buildLines []*DockerfileLine
	var runtimeLines []*DockerfileLine
	var copyLines []*DockerfileLine

	inBuildSection := true
	buildAlias := opts.BuildAlias
	if buildAlias == "" {
		buildAlias = "builder"
	}

	for i, line := range d.Lines {
		if line.From != nil {
			fromLineIndex = i
			alias := buildAlias
			if opts.PreserveAliases && line.From.Alias != "" {
				alias = line.From.Alias
			}
			buildFromLine := &DockerfileLine{
				Raw:   line.Raw,
				Extra: line.Extra,
				Stage: 1,
				From: &FromDetails{
					Base:        line.From.Base,
					Tag:         line.From.Tag,
					Digest:      line.From.Digest,
					Alias:       alias,
					Parent:      line.From.Parent,
					BaseDynamic: line.From.BaseDynamic,
					TagDynamic:  line.From.TagDynamic,
					Orig:        line.From.Orig,
					Platform:    line.From.Platform,
				},
			}
			buildLines = append(buildLines, buildFromLine)
			continue
		}

		if inBuildSection {
			if line.Run != nil && line.Run.Manager != "" {
				buildLines = append(buildLines, line)
			} else if strings.Contains(strings.ToUpper(line.Raw), "COPY") &&
				!strings.Contains(strings.ToUpper(line.Raw), "--FROM=") {
				inBuildSection = false
				copyLines = append(copyLines, line)
			} else if strings.Contains(strings.ToUpper(line.Raw), "WORKDIR") ||
				strings.Contains(strings.ToUpper(line.Raw), "ENV") ||
				strings.Contains(strings.ToUpper(line.Raw), "ARG") {
				buildLines = append(buildLines, line)
			} else {
				buildLines = append(buildLines, line)
			}
		} else {
			runtimeLines = append(runtimeLines, line)
		}
	}

	var newLines []*DockerfileLine
	newLines = append(newLines, buildLines...)

	if fromLineIndex >= 0 {
		originalFrom := d.Lines[fromLineIndex]
		runtimeFromLine := &DockerfileLine{
			Raw:   "",
			Stage: 2,
			From: &FromDetails{
				Base:        originalFrom.From.Base,
				Tag:         originalFrom.From.Tag,
				Digest:      originalFrom.From.Digest,
				Alias:       opts.RuntimeAlias,
				Parent:      0,
				BaseDynamic: originalFrom.From.BaseDynamic,
				TagDynamic:  originalFrom.From.TagDynamic,
				Orig:        originalFrom.From.Orig,
				Platform:    originalFrom.From.Platform,
			},
		}
		newLines = append(newLines, runtimeFromLine)

		if len(copyLines) > 0 {
			for _, copyLine := range copyLines {
				newCopyRaw := copyLine.Raw
				if opts.CopyStrategy != nil {
					newCopyRaw = opts.CopyStrategy(copyLine.Raw, buildAlias)
				}
				newCopyLine := &DockerfileLine{
					Raw:   newCopyRaw,
					Extra: copyLine.Extra,
					Stage: 2,
				}
				newLines = append(newLines, newCopyLine)
			}
		}

		for _, line := range runtimeLines {
			line.Stage = 2
			newLines = append(newLines, line)
		}
	}

	return &Dockerfile{Lines: newLines}, nil
}<|MERGE_RESOLUTION|>--- conflicted
+++ resolved
@@ -499,13 +499,9 @@
 	NoBuiltIn           bool              // When true, don't use built-in mappings, only ExtraMappings
 	FromLineConverter   FromLineConverter // Optional custom converter for FROM lines
 	RunLineConverter    RunLineConverter  // Optional custom converter for RUN lines
-<<<<<<< HEAD
 	ConvertToMultistage bool              // When true, convert single-stage builds to multistage for security
 	Strict              bool              // When true, fail if any package is unknown
-=======
-	Strict              bool              // When true, fail if any package is unknown
 	WarnMissingPackages bool              // When true, warn about missing package mappings instead of using the original package name
->>>>>>> be523b96
 }
 
 // MappingsConfig represents the structure of builtin-mappings.yaml
